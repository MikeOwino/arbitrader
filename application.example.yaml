--- conflicted
+++ resolved
@@ -188,13 +188,9 @@
 
       # The amount of fees Kraken charges for each trade. If an exchange's API supports requesting fees at runtime, the bot
       # will use that value instead. If not, it will fall back to the configured value.
-<<<<<<< HEAD
       tradeFee: 0.0026
       # The amount of additional fees Kraken charges for margin trades. This fee is only needed if this exchange has margin set to true
       marginFee: 0.0002
-=======
-      fee: 0.0026
->>>>>>> 7e1252c8
 
       # Enable (value set to true) or disable (value set to false) this exchange. If 'active' configuration is not set
       # then, by default, the exchange is set as active
