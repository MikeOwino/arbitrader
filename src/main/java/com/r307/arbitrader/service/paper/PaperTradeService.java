package com.r307.arbitrader.service.paper;

import com.r307.arbitrader.config.FeeComputation;
import com.r307.arbitrader.config.PaperConfiguration;
import com.r307.arbitrader.service.ExchangeService;
import com.r307.arbitrader.service.TickerService;
import org.knowm.xchange.currency.Currency;
import org.knowm.xchange.currency.CurrencyPair;
import org.knowm.xchange.dto.Order;
import org.knowm.xchange.dto.account.AccountInfo;
import org.knowm.xchange.dto.marketdata.Ticker;
import org.knowm.xchange.dto.marketdata.Trades;
import org.knowm.xchange.dto.trade.*;
import org.knowm.xchange.service.BaseExchangeService;
import org.knowm.xchange.service.trade.TradeService;
import org.knowm.xchange.service.trade.params.TradeHistoryParams;
import org.knowm.xchange.service.trade.params.orders.OpenOrdersParams;
import org.knowm.xchange.service.trade.params.orders.OrderQueryParams;
import org.slf4j.Logger;
import org.slf4j.LoggerFactory;

import java.math.BigDecimal;
import java.math.RoundingMode;
import java.util.*;
import java.util.concurrent.Executors;
import java.util.concurrent.ScheduledExecutorService;
import java.util.concurrent.TimeUnit;
import java.util.stream.Collectors;

import static com.r307.arbitrader.DecimalConstants.BTC_SCALE;
import static com.r307.arbitrader.config.FeeComputation.CLIENT;
import static com.r307.arbitrader.config.FeeComputation.SERVER;
import static org.knowm.xchange.dto.Order.OrderType.ASK;

public class PaperTradeService extends BaseExchangeService<PaperExchange> implements TradeService {
    private static final Logger LOGGER = LoggerFactory.getLogger(PaperTradeService.class);
    private static final ScheduledExecutorService scheduler = Executors.newScheduledThreadPool(2);

    private final boolean autoFill;
    private final TickerService tickerService;
    private final ExchangeService exchangeService;
    private final TradeService tradeService;
    private final List<LimitOrder> orders= new ArrayList<>();
    private final UserTrades userTrades = new UserTrades (new ArrayList<>(), Trades.TradeSortType.SortByTimestamp);

    public PaperTradeService(PaperExchange exchange, TradeService tradeService, TickerService tickerService, ExchangeService exchangeService, PaperConfiguration paper) {
        super(exchange);
        this.tradeService=tradeService;
        this.autoFill = paper.isAutoFill();
        this.tickerService=tickerService;
        this.exchangeService=exchangeService;
        PaperTradeService.scheduler.schedule(this::updateOrders,10, TimeUnit.SECONDS);
    }

    public OpenOrders getOpenOrders() {
        updateOrders();
        return new OpenOrders(orders.stream().filter(order -> order.getStatus().isOpen()).collect(Collectors.toList()));
    }

    public OpenOrders getOpenOrders(OpenOrdersParams params) {
        return getOpenOrders();
    }

    public String placeLimitOrder(LimitOrder limitOrder) {
        updateOrders();
        LimitOrder limit = new LimitOrder.Builder(limitOrder.getType(), limitOrder.getInstrument())
            .id(UUID.randomUUID().toString())
            .originalAmount(limitOrder.getOriginalAmount())
            .timestamp(new Date())
            .limitPrice(limitOrder.getLimitPrice())
            .orderStatus(Order.OrderStatus.NEW)
            .build();

        orders.add(limit);

        LOGGER.info("{} paper exchange: order {} for currency pair {} placed with limit {} and amount {}",
            exchange.getExchangeSpecification().getExchangeName(),
            limit.getId(),
            limit.getInstrument(),
            limit.getLimitPrice(),
            limit.getOriginalAmount()
        );
        return limit.getId();
    }

    public boolean cancelOrder(String orderId) {
        updateOrders();
        Optional<Order> optionalOrder = getOrder(orderId).stream().findFirst();
        if(!optionalOrder.isPresent()) {
            LOGGER.warn("{} paper exchange: order {} to cancel not found.",
                exchange.getExchangeSpecification().getExchangeName(),
                orderId);
            return false;
        }
        if(optionalOrder.get().getStatus().isOpen()) {
            LOGGER.warn("{} paper exchange: cannot cancel order {} because order is not open.",
                exchange.getExchangeSpecification().getExchangeName(),
                orderId);
            return false;
        }
        optionalOrder.get().setOrderStatus(Order.OrderStatus.CANCELED);
        return true;
    }

    public UserTrades getTradeHistory(TradeHistoryParams params) {
        return userTrades;
    }

    public TradeHistoryParams createTradeHistoryParams() {
        return tradeService.createTradeHistoryParams();
    }

    public OpenOrdersParams createOpenOrdersParams() {
        return tradeService.createOpenOrdersParams();
    }

    public void verifyOrder(LimitOrder limitOrder) {
        //DO NOTHING
    }

    public void verifyOrder(MarketOrder marketOrder) {
        //DO NOTHING
    }

    public Collection<Order> getOrder(String... orderIds) {
        updateOrders();
        if(orderIds == null || orderIds.length==0)
            return new ArrayList<>();
        return orders.stream().filter(order -> Arrays.asList(orderIds).contains(order.getId())).collect(Collectors.toList());
    }

    public Collection<Order> getOrder(OrderQueryParams... orderQueryParams) {
        List<String> orderIds = Arrays.stream(orderQueryParams).map(OrderQueryParams::getOrderId).collect(Collectors.toList());
        String[] orderIdsArray = new String[orderIds.size()];
        return getOrder(orderIds.toArray(orderIdsArray));
    }


    private void updateOrders() {
        for(LimitOrder order: orders) {
            if(order.getStatus().isOpen()) {
                if(autoFill) {
                    fillOrder(order, order.getLimitPrice());
                } else {
                    Order.OrderType type = order.getType();
                    Ticker ticker = tickerService.getTicker(exchange, (CurrencyPair) order.getInstrument());

                    LOGGER.debug("Ticker fetch for paper trading: {}/{}", ticker.getBid(), ticker.getAsk());

                    //Check if limit price was reached
                    boolean matchedOrder = type == Order.OrderType.BID && ticker.getAsk().compareTo(order.getLimitPrice()) <= 0 || type == ASK && ticker.getBid().compareTo(order.getLimitPrice()) >= 0;
                    if (matchedOrder) {
                        //TODO randomize the average price to simulate real conditions
                        fillOrder(order, order.getLimitPrice());
                    }
                }
            }
        }
    }


    void fillOrder(LimitOrder order, BigDecimal averagePrice) {
        FeeComputation feeComputation = exchangeService.getExchangeMetadata(exchange).getFeeComputation();

        //Fill the order at the average price
        order.setOrderStatus(Order.OrderStatus.FILLED);
        order.setAveragePrice(averagePrice);
        order.setCumulativeAmount(order.getOriginalAmount());
<<<<<<< HEAD

        BigDecimal feePercentage = exchangeService.getExchangeFee(exchange, order.getCurrencyPair(), false);
        //Calculate fees in fiat currency
        BigDecimal counterFee = feeComputation == SERVER ? order.getCumulativeCounterAmount().multiply(feePercentage) : BigDecimal.ZERO;
        //LimitOrder object cannot store the fees in crypto, only the fees in fiat
        order.setFee(counterFee);

        //Calculate fees in crypto currency
        BigDecimal feeFactor = order.getType() == ASK ? BigDecimal.ONE.subtract(feePercentage) : BigDecimal.ONE.add(feePercentage);
        BigDecimal baseFee = feeComputation == SERVER ? BigDecimal.ZERO : order.getCumulativeAmount().multiply(feePercentage).divide(feeFactor, BTC_SCALE, RoundingMode.HALF_EVEN);


        LOGGER.info("{} paper exchange: filled {}",
            exchange.getExchangeSpecification().getExchangeName(),
            order.toString());
=======
        order.setFee(order.getCumulativeCounterAmount().multiply(exchangeService.getExchangeFee(exchange, (CurrencyPair)order.getInstrument(),false)));
        LOGGER.info("{} paper exchange: Order {} filled for {}{}, with {} fees.",
            exchange.getExchangeSpecification().getExchangeName(),
            order.getId(),
            order.getCumulativeCounterAmount(),
            ((CurrencyPair)order.getInstrument()).counter,
            order.getFee());

        if(order.getType()== Order.OrderType.ASK) {
            //Sell order
            exchange.getPaperAccountService().setBalance(exchange.getPaperAccountService().getBalance().add(order.getCumulativeCounterAmount()));
        } else {
            exchange.getPaperAccountService().setBalance(exchange.getPaperAccountService().getBalance().subtract(order.getCumulativeCounterAmount()));
        }
        exchange.getPaperAccountService().setBalance(exchange.getPaperAccountService().getBalance().subtract(order.getFee()));
        LOGGER.info("{} paper account: new balance is {}", exchange.getExchangeSpecification().getExchangeName(), exchange.getPaperAccountService().getBalance());
        userTrades.getUserTrades().add(new UserTrade(order.getType(), order.getOriginalAmount(),
        order.getInstrument(),
        order.getLimitPrice(),
        order.getTimestamp(),
        order.getId(),
        order.getId(),
        order.getFee(),
        Currency.USD,
        order.getUserReference()));
>>>>>>> 5ae77a11

        //Find the total cost of the order
        BigDecimal counterDelta = order.getType()== ASK ? order.getCumulativeCounterAmount(): order.getCumulativeCounterAmount().negate();
        counterDelta = counterDelta.subtract(counterFee);

        //Find the total volume of the order
        BigDecimal baseDelta = order.getType()== ASK ? order.getCumulativeAmount().negate(): order.getCumulativeAmount();
        baseDelta = baseDelta.subtract(baseFee);

        //Update balances
        exchange.getPaperAccountService().putCoin(order.getCurrencyPair().counter, counterDelta);
        exchange.getPaperAccountService().putCoin(order.getCurrencyPair().base, baseDelta);

        LOGGER.info("{} paper account: {}",
            exchange.getExchangeSpecification().getExchangeName(),
            exchange.getPaperAccountService().getAccountInfo().toString());

        //Populate trade history
        userTrades.getUserTrades().add(new UserTrade(order.getType(), order.getOriginalAmount(),
            order.getInstrument(),
            order.getLimitPrice(), order.getTimestamp(),
            order.getId(),
            order.getId(),
            order.getFee(),
            Currency.USD,
            order.getUserReference()));
    }

}<|MERGE_RESOLUTION|>--- conflicted
+++ resolved
@@ -143,7 +143,7 @@
                     fillOrder(order, order.getLimitPrice());
                 } else {
                     Order.OrderType type = order.getType();
-                    Ticker ticker = tickerService.getTicker(exchange, (CurrencyPair) order.getInstrument());
+                    Ticker ticker = tickerService.getTicker(exchange, order.getCurrencyPair());
 
                     LOGGER.debug("Ticker fetch for paper trading: {}/{}", ticker.getBid(), ticker.getAsk());
 
@@ -166,7 +166,6 @@
         order.setOrderStatus(Order.OrderStatus.FILLED);
         order.setAveragePrice(averagePrice);
         order.setCumulativeAmount(order.getOriginalAmount());
-<<<<<<< HEAD
 
         BigDecimal feePercentage = exchangeService.getExchangeFee(exchange, order.getCurrencyPair(), false);
         //Calculate fees in fiat currency
@@ -178,37 +177,9 @@
         BigDecimal feeFactor = order.getType() == ASK ? BigDecimal.ONE.subtract(feePercentage) : BigDecimal.ONE.add(feePercentage);
         BigDecimal baseFee = feeComputation == SERVER ? BigDecimal.ZERO : order.getCumulativeAmount().multiply(feePercentage).divide(feeFactor, BTC_SCALE, RoundingMode.HALF_EVEN);
 
-
         LOGGER.info("{} paper exchange: filled {}",
             exchange.getExchangeSpecification().getExchangeName(),
             order.toString());
-=======
-        order.setFee(order.getCumulativeCounterAmount().multiply(exchangeService.getExchangeFee(exchange, (CurrencyPair)order.getInstrument(),false)));
-        LOGGER.info("{} paper exchange: Order {} filled for {}{}, with {} fees.",
-            exchange.getExchangeSpecification().getExchangeName(),
-            order.getId(),
-            order.getCumulativeCounterAmount(),
-            ((CurrencyPair)order.getInstrument()).counter,
-            order.getFee());
-
-        if(order.getType()== Order.OrderType.ASK) {
-            //Sell order
-            exchange.getPaperAccountService().setBalance(exchange.getPaperAccountService().getBalance().add(order.getCumulativeCounterAmount()));
-        } else {
-            exchange.getPaperAccountService().setBalance(exchange.getPaperAccountService().getBalance().subtract(order.getCumulativeCounterAmount()));
-        }
-        exchange.getPaperAccountService().setBalance(exchange.getPaperAccountService().getBalance().subtract(order.getFee()));
-        LOGGER.info("{} paper account: new balance is {}", exchange.getExchangeSpecification().getExchangeName(), exchange.getPaperAccountService().getBalance());
-        userTrades.getUserTrades().add(new UserTrade(order.getType(), order.getOriginalAmount(),
-        order.getInstrument(),
-        order.getLimitPrice(),
-        order.getTimestamp(),
-        order.getId(),
-        order.getId(),
-        order.getFee(),
-        Currency.USD,
-        order.getUserReference()));
->>>>>>> 5ae77a11
 
         //Find the total cost of the order
         BigDecimal counterDelta = order.getType()== ASK ? order.getCumulativeCounterAmount(): order.getCumulativeCounterAmount().negate();
@@ -227,9 +198,11 @@
             exchange.getPaperAccountService().getAccountInfo().toString());
 
         //Populate trade history
-        userTrades.getUserTrades().add(new UserTrade(order.getType(), order.getOriginalAmount(),
+        userTrades.getUserTrades().add(new UserTrade(order.getType(), 
+            order.getOriginalAmount(),
             order.getInstrument(),
-            order.getLimitPrice(), order.getTimestamp(),
+            order.getLimitPrice(), 
+            order.getTimestamp(),
             order.getId(),
             order.getId(),
             order.getFee(),
