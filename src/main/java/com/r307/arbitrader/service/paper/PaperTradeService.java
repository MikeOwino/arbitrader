--- conflicted
+++ resolved
@@ -1,10 +1,7 @@
 package com.r307.arbitrader.service.paper;
 
-<<<<<<< HEAD
+import com.r307.arbitrader.config.FeeComputation;
 import com.r307.arbitrader.config.ExchangeConfiguration;
-=======
-import com.r307.arbitrader.config.FeeComputation;
->>>>>>> c7deac58
 import com.r307.arbitrader.config.PaperConfiguration;
 import com.r307.arbitrader.service.ExchangeService;
 import com.r307.arbitrader.service.TickerService;
@@ -27,10 +24,7 @@
 import org.slf4j.LoggerFactory;
 
 import java.math.BigDecimal;
-<<<<<<< HEAD
-=======
 import java.math.RoundingMode;
->>>>>>> c7deac58
 import java.util.*;
 import java.util.concurrent.Executors;
 import java.util.concurrent.ScheduledExecutorService;
@@ -180,100 +174,50 @@
     void fillOrder(LimitOrder order, BigDecimal averagePrice) {
         checkBalance(order, averagePrice);
 
-<<<<<<< HEAD
-    private void fillOrder(LimitOrder order) {
-        final ExchangeFee exchangeFee = exchangeService.getExchangeFee(exchange, order.getCurrencyPair(), false);
-        final String exchangeName = exchange.getExchangeSpecification().getExchangeName();
-        final ExchangeConfiguration exchangeConfiguration = exchangeService.getExchangeMetadata(exchange);
-
-        // If leverage is empty it means it is a long order. If it is NOT empty then it is a short order
-        if (order.getLeverage() != null && !order.getLeverage().isEmpty() && !exchangeFee.getMarginFee().isPresent()) {
-            LOGGER.error("exchange:{}|error while filling the order, missing short fee configuration. Go to application.yml and set a marginFee for this exchange", exchangeName);
-            throw new RuntimeException("Missing marginFee configuration for exchange " + exchangeName);
-        }
-
-        final BigDecimal fee;
-        if (order.getLeverage() == null) {
-            fee = exchangeFee.getTradeFee();
-            LOGGER.info("exchange:{}|marginExchange:{}|long order using {} fee", exchangeName, exchangeConfiguration.getMargin(), fee);
-        }
-        else {
-            fee = exchangeFee.getMarginFee().get();
-            LOGGER.info("exchange:{}|marginExchange:{}|short order using {} fee", exchangeName, exchangeConfiguration.getMargin(), fee);
-        }
-
-=======
         //Fill the order at the average price
->>>>>>> c7deac58
         order.setOrderStatus(Order.OrderStatus.FILLED);
         order.setAveragePrice(averagePrice);
         order.setCumulativeAmount(order.getOriginalAmount());
-<<<<<<< HEAD
-        order.setFee(order.getCumulativeCounterAmount().multiply(fee));
-        LOGGER.info("{} paper exchange: Order {} filled for {}{}, with {} fees.",
-            exchangeName,
-            order.getId(),
-            order.getCumulativeCounterAmount(),
-            ((CurrencyPair)order.getInstrument()).counter,
-            order.getFee());
-
-        if(order.getType()== Order.OrderType.ASK) {
-            //Sell order
-            exchange.getPaperAccountService().setBalance(exchange.getPaperAccountService().getBalance().add(order.getCumulativeCounterAmount()));
-        } else {
-            exchange.getPaperAccountService().setBalance(exchange.getPaperAccountService().getBalance().subtract(order.getCumulativeCounterAmount()));
-        }
-        exchange.getPaperAccountService().setBalance(exchange.getPaperAccountService().getBalance().subtract(order.getFee()));
-        LOGGER.info("{} paper account: new balance is {}", exchangeName, exchange.getPaperAccountService().getBalance());
-        userTrades.getUserTrades().add(new UserTrade(order.getType(), order.getOriginalAmount(),
+
+        //LimitOrder object cannot store the fees in crypto, only the fees in fiat
+        order.setFee(getCounterFee(order));
+
+        //Find the total cost of the order
+        BigDecimal counterDelta = getCounterDelta(order);
+
+        //Find the total volume of the order
+        BigDecimal baseDelta = getBaseDelta(order);
+
+        LOGGER.info("{} paper exchange: filled {}",
+            exchange.getExchangeSpecification().getExchangeName(),
+            order.toString());
+
+        //Update balances
+        exchange.getPaperAccountService().putCoin(order.getCurrencyPair().counter, counterDelta);
+        exchange.getPaperAccountService().putCoin(order.getCurrencyPair().base, baseDelta);
+
+        LOGGER.info("{} paper account: {}",
+            exchange.getExchangeSpecification().getExchangeName(),
+            exchange.getPaperAccountService().getAccountInfo().toString());
+
+        //Populate trade history
+        userTrades.getUserTrades().add(new UserTrade(order.getType(),
+            order.getOriginalAmount(),
             order.getInstrument(),
             order.getLimitPrice(),
             order.getTimestamp(),
             order.getId(),
-=======
-
-        //LimitOrder object cannot store the fees in crypto, only the fees in fiat
-        order.setFee(getCounterFee(order));
-
-        //Find the total cost of the order
-        BigDecimal counterDelta = getCounterDelta(order);
-
-        //Find the total volume of the order
-        BigDecimal baseDelta = getBaseDelta(order);
-
-        LOGGER.info("{} paper exchange: filled {}",
-            exchange.getExchangeSpecification().getExchangeName(),
-            order.toString());
-
-        //Update balances
-        exchange.getPaperAccountService().putCoin(order.getCurrencyPair().counter, counterDelta);
-        exchange.getPaperAccountService().putCoin(order.getCurrencyPair().base, baseDelta);
-
-        LOGGER.info("{} paper account: {}",
-            exchange.getExchangeSpecification().getExchangeName(),
-            exchange.getPaperAccountService().getAccountInfo().toString());
-
-        //Populate trade history
-        userTrades.getUserTrades().add(new UserTrade(order.getType(), 
-            order.getOriginalAmount(),
-            order.getInstrument(),
-            order.getLimitPrice(), 
-            order.getTimestamp(),
-            order.getId(),
->>>>>>> c7deac58
             order.getId(),
             order.getFee(),
             Currency.USD,
             order.getUserReference()));
-<<<<<<< HEAD
-=======
     }
 
     /**
      * Check if the account as enough fund to pass the order if filled with this averagePrice.
-     * @see #checkBalance(LimitOrder) 
+     * @see #checkBalance(LimitOrder)
      * @param order the order to check against the funds
-     * @param averagePrice the price to fill the order at      
+     * @param averagePrice the price to fill the order at
      */
     private void checkBalance(LimitOrder order, BigDecimal averagePrice) {
         checkBalance(LimitOrder.Builder.from(order).averagePrice(averagePrice).build());
@@ -319,7 +263,7 @@
      * @return the currency.base delta
      */
     private BigDecimal getBaseDelta(LimitOrder order) {
-        BigDecimal feePercentage = exchangeService.getExchangeFee(exchange, order.getCurrencyPair(), false);
+        BigDecimal feePercentage = getFee(order);
 
         //Calculate fees in crypto currency
         BigDecimal baseFee = exchangeService.getExchangeMetadata(exchange).getFeeComputation() == SERVER ? BigDecimal.ZERO : order.getOriginalAmount().multiply(feePercentage).setScale(BTC_SCALE,RoundingMode.HALF_EVEN);
@@ -337,8 +281,25 @@
      */
     private BigDecimal getCounterFee(LimitOrder order) {
         BigDecimal cumulativeCounterAmount = order.getAveragePrice() != null ? order.getOriginalAmount().multiply(order.getAveragePrice()) : order.getOriginalAmount().multiply(order.getLimitPrice());
-        BigDecimal feePercentage = exchangeService.getExchangeFee(exchange, order.getCurrencyPair(), false);
+        BigDecimal feePercentage = getFee(order);
         return exchangeService.getExchangeMetadata(exchange).getFeeComputation() == SERVER ? cumulativeCounterAmount.multiply(feePercentage) : BigDecimal.ZERO;
->>>>>>> c7deac58
+    }
+
+    private BigDecimal getFee(LimitOrder order) {
+        final String exchangeName = exchange.getExchangeSpecification().getExchangeName();
+        final ExchangeFee exchangeFee = exchangeService.getExchangeFee(exchange, (CurrencyPair) order.getInstrument(), false);
+        final ExchangeConfiguration exchangeConfiguration = exchangeService.getExchangeMetadata(exchange);
+
+        final BigDecimal fee;
+        if (order.getLeverage() == null) {
+            fee = exchangeFee.getTradeFee();
+            LOGGER.info("exchange:{}|exchange:{}|long order using {} fee", exchangeName, exchangeConfiguration.getMargin(), fee);
+        }
+        else {
+            fee = exchangeFee.getMarginFee().get();
+            LOGGER.info("exchange:{}|exchange:{}|short order using {} fee", exchangeName, exchangeConfiguration.getMargin(), fee);
+        }
+
+        return fee;
     }
 }