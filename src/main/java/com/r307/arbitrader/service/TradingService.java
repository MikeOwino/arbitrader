--- conflicted
+++ resolved
@@ -39,10 +39,7 @@
 import java.lang.reflect.UndeclaredThrowableException;
 import java.math.BigDecimal;
 import java.math.RoundingMode;
-<<<<<<< HEAD
 import java.nio.charset.Charset;
-import java.util.*;
-=======
 import java.util.ArrayList;
 import java.util.Arrays;
 import java.util.Collection;
@@ -51,7 +48,6 @@
 import java.util.List;
 import java.util.Map;
 import java.util.Objects;
->>>>>>> 3aa09af0
 import java.util.stream.Collectors;
 
 import static com.r307.arbitrader.DecimalConstants.BTC_SCALE;
@@ -71,24 +67,8 @@
     private Map<String, Ticker> allTickers = new HashMap<>();
     private Map<String, BigDecimal> minSpread = new HashMap<>();
     private Map<String, BigDecimal> maxSpread = new HashMap<>();
-<<<<<<< HEAD
+    private boolean bailOut = false;
     private ActivePosition activePosition = null;
-=======
-
-    // active trade information
-    private boolean bailOut = false;
-    private boolean inMarket = false;
-    private CurrencyPair activeCurrencyPair = null;
-    private Exchange activeLongExchange = null;
-    private Exchange activeShortExchange = null;
-    private String activeLongOrderId = null;
-    private String activeShortOrderId = null;
-    private BigDecimal activeLongVolume = null;
-    private BigDecimal activeShortVolume = null;
-    private BigDecimal activeLongEntry = null;
-    private BigDecimal activeShortEntry = null;
-    private BigDecimal activeExitTarget = null;
->>>>>>> 3aa09af0
     private String lastMissedWarning = null;
 
     public TradingService(
@@ -443,45 +423,25 @@
                         && shortExchange.equals(activePosition.getShortTrade().getExchange())
                         && spreadOut.compareTo(activePosition.getExitTarget()) < 0) {
 
-<<<<<<< HEAD
-                    BigDecimal longVolume;
-
-                    try {
-                        longVolume = getAccountBalance(longExchange, currencyPair.base, BTC_SCALE);
-                    } catch (IOException e) {
-                        LOGGER.warn("Unable to get {} account balance for {}, falling back to order volume",
-                            currencyPair.base,
-                            longExchange.getExchangeSpecification().getExchangeName());
-
-                        longVolume = getVolumeForOrder(
-                            longExchange,
-                            activePosition.getLongTrade().getOrderId(),
-                            activePosition.getLongTrade().getVolume());
-                    }
-
+                    BigDecimal longVolume = getVolumeForOrder(
+                        longExchange,
+                        activePosition.getLongTrade().getOrderId(),
+                        activePosition.getLongTrade().getVolume());
                     BigDecimal shortVolume = getVolumeForOrder(
                         shortExchange,
                         activePosition.getShortTrade().getOrderId(),
                         activePosition.getShortTrade().getVolume());
-=======
-                    BigDecimal longVolume = getVolumeForOrder(longExchange, activeLongOrderId, activeLongVolume);
-                    BigDecimal shortVolume = getVolumeForOrder(shortExchange, activeShortOrderId, activeShortVolume);
->>>>>>> 3aa09af0
 
                     BigDecimal longLimitPrice = getLimitPrice(longExchange, currencyPair, longVolume, Order.OrderType.BID);
                     BigDecimal shortLimitPrice = getLimitPrice(shortExchange, currencyPair, shortVolume, Order.OrderType.ASK);
 
                     BigDecimal spreadVerification = computeSpread(longLimitPrice, shortLimitPrice);
 
-<<<<<<< HEAD
-                    if (spreadVerification.compareTo(activePosition.getExitTarget()) > 0) {
-=======
                     if (longVolume.compareTo(BigDecimal.ZERO) <= 0 || shortVolume.compareTo(BigDecimal.ZERO) <= 0) {
                         LOGGER.error("Computed trade volume for exiting position was zero!");
                     }
 
-                    if (spreadVerification.compareTo(activeExitTarget) > 0) {
->>>>>>> 3aa09af0
+                    if (spreadVerification.compareTo(activePosition.getExitTarget()) > 0) {
                         LOGGER.debug("Not enough liquidity to execute both trades profitably");
                     } else {
                         LOGGER.info("***** EXIT *****");
@@ -688,7 +648,6 @@
             String longOrderId = longExchange.getTradeService().placeLimitOrder(longLimitOrder);
             String shortOrderId = shortExchange.getTradeService().placeLimitOrder(shortLimitOrder);
 
-<<<<<<< HEAD
         // TODO not happy with this coupling, need to refactor this
         if (isPositionOpen) {
             activePosition.getLongTrade().setOrderId(longOrderId);
@@ -697,16 +656,6 @@
             activePosition.getLongTrade().setOrderId(null);
             activePosition.getShortTrade().setOrderId(null);
         }
-=======
-            // TODO not happy with this coupling, need to refactor this
-            if (isPositionOpen) {
-                activeLongOrderId = longOrderId;
-                activeShortOrderId = shortOrderId;
-            } else {
-                activeLongOrderId = null;
-                activeShortOrderId = null;
-            }
->>>>>>> 3aa09af0
 
             LOGGER.info("{} limit order ID: {}",
                 longExchange.getExchangeSpecification().getExchangeName(),
@@ -876,7 +825,7 @@
             LOGGER.debug(e.getMessage());
         }
 
-        LOGGER.info("{} using default volume: {}",
+        LOGGER.debug("{} using default volume: {}",
             exchange.getExchangeSpecification().getExchangeName(),
             defaultVolume);
         return defaultVolume;
