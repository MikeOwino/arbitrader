--- conflicted
+++ resolved
@@ -2,7 +2,6 @@
 
 import com.fasterxml.jackson.databind.ObjectMapper;
 import com.r307.arbitrader.DecimalConstants;
-import com.r307.arbitrader.config.ExchangeConfiguration;
 import com.r307.arbitrader.config.FeeComputation;
 import com.r307.arbitrader.config.TradingConfiguration;
 import com.r307.arbitrader.exception.OrderNotFoundException;
@@ -232,7 +231,6 @@
         final BigDecimal shortAmountStepSize =  spread.getShortExchange().getExchangeMetaData().getCurrencyPairs()
             .getOrDefault(spread.getCurrencyPair(), NULL_CURRENCY_PAIR_METADATA).getAmountStepSize();
 
-<<<<<<< HEAD
         //Adjust order volumes so they match the fee computation, step size and scales of the exchanges
         try{
             tradeVolume.adjustOrderVolume(longExchangeName, shortExchangeName, longAmountStepSize, shortAmountStepSize);
@@ -250,10 +248,7 @@
             return;
         }
 
-        logEntryTrade(spread, shortExchangeName, longExchangeName, exitTarget, tradeVolume, longLimitPrice, shortLimitPrice);
-=======
-        logEntryTrade(spread, shortExchangeName, longExchangeName, exitTarget, longVolume, shortVolume, longLimitPrice, shortLimitPrice, isForcedOpenCondition);
->>>>>>> bfa57a24
+        logEntryTrade(spread, shortExchangeName, longExchangeName, exitTarget, tradeVolume, longLimitPrice, shortLimitPrice, isForcedOpenCondition);
 
         BigDecimal totalBalance = logCurrentExchangeBalances(spread.getLongExchange(), spread.getShortExchange());
 
@@ -277,12 +272,8 @@
                 tradeVolume.getLongOrderVolume(), tradeVolume.getShortOrderVolume(),
                 true);
 
-<<<<<<< HEAD
             notificationService.sendEmailNotificationBodyForEntryTrade(spread, exitTarget, tradeVolume.getLongVolume(),
-                longLimitPrice, tradeVolume.getShortVolume(), shortLimitPrice);
-=======
-            notificationService.sendEntryTradeNotification(spread, exitTarget, longVolume, longLimitPrice, shortVolume, shortLimitPrice, isForcedOpenCondition);
->>>>>>> bfa57a24
+                longLimitPrice, tradeVolume.getShortVolume(), shortLimitPrice, isForcedOpenCondition);
         } catch (IOException e) {
             LOGGER.error("IOE executing limit orders: ", e);
             activePosition = null;
@@ -435,10 +426,9 @@
             return;
         }
 
-        logExitTrade(spread, longExchangeName, shortExchangeName, longVolume, longLimitPrice, shortVolume, shortLimitPrice, isForceCloseCondition);
-
-        try {
-<<<<<<< HEAD
+        logExitTrade(spread, longExchangeName, shortExchangeName, tradeVolume.getLongVolume(), longLimitPrice, tradeVolume.getShortVolume(), shortLimitPrice, isForceCloseCondition);
+
+        try {
             LOGGER.info("Exit spread: {}", spread.getOut());
             LOGGER.info("Exit spread target: {}", activePosition.getExitTarget());
             LOGGER.info("Long close: {} {} {} @ {} (slipped from {}) = {}{} (slipped from {}{})",
@@ -462,8 +452,6 @@
                 Currency.USD.getSymbol(),
                 tradeVolume.getShortVolume().multiply(spread.getShortTicker().getAsk()).toPlainString());
 
-=======
->>>>>>> bfa57a24
             executeOrderPair(
                 spread.getLongExchange(), spread.getShortExchange(),
                 spread.getCurrencyPair(),
@@ -508,13 +496,8 @@
         persistArbitrageToCsvFile(arbitrageLog);
 
         // Email notification must be sent before we set activePosition = null
-<<<<<<< HEAD
         notificationService.sendEmailNotificationBodyForExitTrade(spread, tradeVolume.getLongVolume(), longLimitPrice, tradeVolume.getShortVolume(),
-            shortLimitPrice, activePosition.getEntryBalance(), updatedBalance);
-=======
-        notificationService.sendExitTradeNotification(spread, longVolume, longLimitPrice, shortVolume,
             shortLimitPrice, activePosition.getEntryBalance(), updatedBalance, activePosition.getExitTarget(), isForceCloseCondition, isActivePositionExpired());
->>>>>>> bfa57a24
 
         activePosition = null;
 
@@ -564,12 +547,7 @@
 
     // convenience method to encapsulate logging an entry
     private void logEntryTrade(Spread spread, String shortExchangeName, String longExchangeName, BigDecimal exitTarget,
-<<<<<<< HEAD
-                               EntryTradeVolume tradeVolume, BigDecimal longLimitPrice, BigDecimal shortLimitPrice) {
-=======
-                               BigDecimal longVolume, BigDecimal shortVolume, BigDecimal longLimitPrice,
-                               BigDecimal shortLimitPrice, boolean isForcedEntry) {
->>>>>>> bfa57a24
+                               EntryTradeVolume tradeVolume, BigDecimal longLimitPrice, BigDecimal shortLimitPrice, boolean isForcedEntry) {
 
         if (isForcedEntry) {
             LOGGER.warn("***** FORCED ENTRY *****");
