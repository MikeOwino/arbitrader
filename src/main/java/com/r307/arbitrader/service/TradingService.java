--- conflicted
+++ resolved
@@ -498,7 +498,6 @@
                     LOGGER.debug("Not enough liquidity to execute both trades profitably!");
                 } else {
                     if (isTradeExpired()) {
-<<<<<<< HEAD
                         if (spreadVerification.compareTo(tradingConfiguration.getEntrySpread()) < 0) {
                             if (!timeoutExitWarning) {
                                 LOGGER.warn("Timeout exit triggered");
@@ -508,8 +507,6 @@
                             return;
                         }
 
-=======
->>>>>>> e09381fa
                         LOGGER.warn("***** TIMEOUT EXIT *****");
                         timeoutExitWarning = false;
                     } else if (conditionService.isForceCloseCondition()) {
