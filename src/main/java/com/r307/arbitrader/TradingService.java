package com.r307.arbitrader;

import com.r307.arbitrader.config.ExchangeConfiguration;
import com.r307.arbitrader.config.TradingConfiguration;
import org.apache.commons.collections4.CollectionUtils;
import org.knowm.xchange.Exchange;
import org.knowm.xchange.ExchangeFactory;
import org.knowm.xchange.ExchangeSpecification;
import org.knowm.xchange.currency.Currency;
import org.knowm.xchange.currency.CurrencyPair;
import org.knowm.xchange.dto.Order;
import org.knowm.xchange.dto.account.Fee;
import org.knowm.xchange.dto.account.Wallet;
import org.knowm.xchange.dto.marketdata.OrderBook;
import org.knowm.xchange.dto.marketdata.Ticker;
import org.knowm.xchange.dto.meta.CurrencyPairMetaData;
import org.knowm.xchange.dto.trade.LimitOrder;
import org.knowm.xchange.dto.trade.OpenOrders;
import org.knowm.xchange.exceptions.ExchangeException;
import org.knowm.xchange.exceptions.NotYetImplementedForExchangeException;
import org.knowm.xchange.service.account.AccountService;
import org.knowm.xchange.service.marketdata.MarketDataService;
import org.knowm.xchange.service.marketdata.params.CurrencyPairsParam;
import org.slf4j.Logger;
import org.slf4j.LoggerFactory;
import org.springframework.scheduling.annotation.Scheduled;
import org.springframework.stereotype.Component;
import si.mazi.rescu.AwareException;

import javax.annotation.PostConstruct;
import java.io.IOException;
import java.math.BigDecimal;
import java.math.RoundingMode;
import java.util.*;
import java.util.stream.Collectors;

@Component
public class TradingService {
    static final String METADATA_KEY = "arbitrader-metadata";

    private static final Logger LOGGER = LoggerFactory.getLogger(TradingService.class);

    private TradingConfiguration tradingConfiguration;
    private List<Exchange> exchanges = new ArrayList<>();
    private Map<String, Ticker> allTickers = new HashMap<>();
    private Map<String, BigDecimal> minSpread = new HashMap<>();
    private Map<String, BigDecimal> maxSpread = new HashMap<>();

    // active trade information
    private boolean inMarket = false;
    private CurrencyPair activeCurrencyPair = null;
    private Exchange activeLongExchange = null;
    private Exchange activeShortExchange = null;
    private BigDecimal activeLongVolume = null;
    private BigDecimal activeShortVolume = null;
    private BigDecimal activeLongEntry = null;
    private BigDecimal activeShortEntry = null;
    private BigDecimal activeExitTarget = null;

    public TradingService(TradingConfiguration tradingConfiguration) {
        this.tradingConfiguration = tradingConfiguration;
    }

    @PostConstruct
    public void connectExchanges() {
        tradingConfiguration.getExchanges().forEach(exchangeMetadata -> {
            ExchangeSpecification specification = new ExchangeSpecification(exchangeMetadata.getExchangeClass());

            specification.setUserName(exchangeMetadata.getUserName());
            specification.setApiKey(exchangeMetadata.getApiKey());
            specification.setSecretKey(exchangeMetadata.getSecretKey());

            if (exchangeMetadata.getSslUri() != null) {
                specification.setSslUri(exchangeMetadata.getSslUri());
            }

            if (exchangeMetadata.getHost() != null) {
                specification.setHost(exchangeMetadata.getHost());
            }

            if (exchangeMetadata.getPort() != null) {
                specification.setPort( exchangeMetadata.getPort());
            }

            if (!exchangeMetadata.getCustom().isEmpty()) {
                exchangeMetadata.getCustom().forEach((key, value) -> {
                    if ("true".equals(value) || "false".equals(value)) {
                        specification.setExchangeSpecificParametersItem(key, Boolean.valueOf(value));
                    } else {
                        specification.setExchangeSpecificParametersItem(key, value);
                    }
                });
            }

            specification.setExchangeSpecificParametersItem(METADATA_KEY, exchangeMetadata);

            exchanges.add(ExchangeFactory.INSTANCE.createExchange(specification));
        });

        exchanges.forEach(exchange -> {
            try {
                LOGGER.debug("{} SSL URI: {}",
                        exchange.getExchangeSpecification().getExchangeName(),
                        exchange.getExchangeSpecification().getSslUri());
                LOGGER.debug("{} SSL host: {}",
                        exchange.getExchangeSpecification().getExchangeName(),
                        exchange.getExchangeSpecification().getHost());
                LOGGER.debug("{} SSL port: {}",
                        exchange.getExchangeSpecification().getExchangeName(),
                        exchange.getExchangeSpecification().getPort());
                LOGGER.debug("{} home currency: {}",
                        exchange.getExchangeSpecification().getExchangeName(),
                        getExchangeHomeCurrency(exchange));
                LOGGER.info("{} balance: {}{}",
                        exchange.getExchangeSpecification().getExchangeName(),
                        getExchangeHomeCurrency(exchange).getSymbol(),
                        getAccountBalance(exchange));
            } catch (IOException e) {
                LOGGER.error("Unable to fetch account balance: ", e);
            }

            try {
                CurrencyPairsParam param = () -> getExchangeMetadata(exchange).getTradingPairs();
                exchange.getMarketDataService().getTickers(param);
            } catch (NotYetImplementedForExchangeException e) {
                LOGGER.warn("{} does not implement MarketDataService.getTickers() and will fetch tickers " +
                                "individually instead. This may result in API rate limiting.",
                        exchange.getExchangeSpecification().getExchangeName());
            } catch (IOException e) {
                LOGGER.debug("IOException fetching tickers for: ", exchange.getExchangeSpecification().getExchangeName(), e);
            }

            BigDecimal tradingFee = getExchangeFee(exchange, convertExchangePair(exchange, CurrencyPair.BTC_USD), false);

            LOGGER.info("{} {} trading fee: {}",
                exchange.getExchangeSpecification().getExchangeName(),
                convertExchangePair(exchange, CurrencyPair.BTC_USD),
                tradingFee);
        });

        LOGGER.info("Trading the following exchanges and pairs:");

        allTickers.clear();
        exchanges.forEach(exchange -> getTickers(exchange, getExchangeMetadata(exchange).getTradingPairs())
                .forEach(ticker -> allTickers.put(tickerKey(exchange, ticker.getCurrencyPair()), ticker)));

        exchanges.forEach(longExchange -> exchanges.forEach(shortExchange -> {
            // get the pairs common to both exchanges
            Collection<CurrencyPair> currencyPairs = CollectionUtils.intersection(
                    getExchangeMetadata(longExchange).getTradingPairs(),
                    getExchangeMetadata(shortExchange).getTradingPairs());

            currencyPairs.forEach(currencyPair -> {
                if (isInvalidExchangePair(longExchange, shortExchange, currencyPair)) {
                    return;
                }

                Ticker longTicker = allTickers.get(tickerKey(longExchange, currencyPair));
                Ticker shortTicker = allTickers.get(tickerKey(shortExchange, currencyPair));

                if (longTicker == null || shortTicker == null) {
                    return;
                }

                LOGGER.info("{}/{} {}",
                        longExchange.getExchangeSpecification().getExchangeName(),
                        shortExchange.getExchangeSpecification().getExchangeName(),
                        currencyPair);
            });
        }));

        if (tradingConfiguration.getFixedExposure() != null) {
            LOGGER.info("Using fixed exposure of ${} as configured", tradingConfiguration.getFixedExposure());
        }
    }

    @Scheduled(initialDelay = 5000, fixedRate = 3000)
    public void tick() {
        // fetch all the configured tickers for each exchange
        allTickers.clear();
        exchanges.forEach(exchange -> getTickers(exchange, getExchangeMetadata(exchange).getTradingPairs())
                .forEach(ticker -> allTickers.put(tickerKey(exchange, ticker.getCurrencyPair()), ticker)));

        // If everything is always evaluated in the same order, earlier exchange/pair combos have a higher chance of
        // executing trades than ones at the end of the list.
        Collections.shuffle(exchanges);

        LOGGER.debug("Computing trade opportunities...");
        exchanges.forEach(longExchange -> exchanges.forEach(shortExchange -> {
            // get the pairs common to both exchanges
            List<CurrencyPair> currencyPairs = new ArrayList<>(CollectionUtils.intersection(
                    getExchangeMetadata(longExchange).getTradingPairs(),
                    getExchangeMetadata(shortExchange).getTradingPairs()));

            Collections.shuffle(currencyPairs);

            currencyPairs.forEach(currencyPair -> {
                if (isInvalidExchangePair(longExchange, shortExchange, currencyPair)) {
                    return;
                }

                LOGGER.debug("=> Long/Short: {}/{} {} <=",
                        longExchange.getExchangeSpecification().getExchangeName(),
                        shortExchange.getExchangeSpecification().getExchangeName(),
                        currencyPair);

                Ticker longTicker = allTickers.get(tickerKey(longExchange, currencyPair));
                Ticker shortTicker = allTickers.get(tickerKey(shortExchange, currencyPair));

                // if we couldn't get a ticker for either exchange, bail out
                if (longTicker == null || shortTicker == null) {
                    LOGGER.debug("Ticker was null! long: {}, short: {}", longTicker, shortTicker);
                    return;
                }

                BigDecimal spreadIn = computeSpread(longTicker.getAsk(), shortTicker.getBid());
                BigDecimal spreadOut = computeSpread(longTicker.getBid(), shortTicker.getAsk());

                LOGGER.debug("{}/{} {} {} {}",
                        longExchange.getExchangeSpecification().getExchangeName(),
                        shortExchange.getExchangeSpecification().getExchangeName(),
                        currencyPair,
                        spreadIn,
                        spreadOut);

                if (!inMarket && spreadIn.compareTo(tradingConfiguration.getEntrySpread()) > 0) {
                    BigDecimal longFees = getExchangeFee(longExchange, currencyPair, true);
                    BigDecimal shortFees = getExchangeFee(shortExchange, currencyPair, true);

                    BigDecimal fees = (longFees.add(shortFees))
                            .multiply(new BigDecimal(2.0));

                    BigDecimal exitTarget = spreadIn
                            .subtract(tradingConfiguration.getExitTarget())
                            .subtract(fees);

                    BigDecimal maxExposure = getMaximumExposure(longExchange, shortExchange);

                    if (maxExposure != null) {
                        BigDecimal longVolume = maxExposure.divide(longTicker.getAsk(), RoundingMode.HALF_EVEN);
                        BigDecimal shortVolume = maxExposure.divide(shortTicker.getBid(), RoundingMode.HALF_EVEN);
                        BigDecimal longLimitPrice = getLimitPrice(longExchange, currencyPair, longVolume, Order.OrderType.ASK);
                        BigDecimal shortLimitPrice = getLimitPrice(shortExchange, currencyPair, shortVolume, Order.OrderType.BID);

                        BigDecimal spreadVerification = computeSpread(longLimitPrice, shortLimitPrice);

                        if (spreadVerification.compareTo(tradingConfiguration.getEntrySpread()) < 0) {
                            LOGGER.debug("Not enough liquidity to execute both trades profitably");
                        } else {
                            LOGGER.info("***** ENTRY *****");

                            logCurrentExchangeBalances(longExchange, shortExchange);

                            LOGGER.info("Exit spread target: {}", exitTarget);
                            LOGGER.info("Long entry: {} {} {} @ {} ({} slip) = {}{}",
                                    longExchange.getExchangeSpecification().getExchangeName(),
                                    currencyPair,
                                    longVolume,
                                    longLimitPrice,
                                    longLimitPrice.subtract(longTicker.getAsk()),
                                    Currency.USD.getSymbol(),
                                    longVolume.multiply(longLimitPrice));
                            LOGGER.info("Short entry: {} {} {} @ {} ({} slip) = {}{}",
                                    shortExchange.getExchangeSpecification().getExchangeName(),
                                    currencyPair,
                                    shortVolume,
                                    shortLimitPrice,
                                    shortTicker.getBid().subtract(shortLimitPrice),
                                    Currency.USD.getSymbol(),
                                    shortVolume.multiply(shortLimitPrice));

                            try {
                                executeOrderPair(
                                        longExchange, shortExchange,
                                        currencyPair,
                                        longLimitPrice, shortLimitPrice,
                                        longVolume, shortVolume,
                                        true);
                            } catch (IOException e) {
                                LOGGER.error("IOE executing limit orders: ", e);
                            }

                            inMarket = true;
                            activeCurrencyPair = currencyPair;
                            activeExitTarget = exitTarget;
                            activeLongExchange = longExchange;
                            activeShortExchange = shortExchange;
                            activeLongVolume = longVolume;
                            activeShortVolume = shortVolume;
                            activeLongEntry = longLimitPrice;
                            activeShortEntry = shortLimitPrice;
                        }
                    } else {
                        LOGGER.warn("Will not trade: exposure could not be computed");
                    }
                } else if (inMarket
                        && currencyPair.equals(activeCurrencyPair)
                        && longExchange.equals(activeLongExchange)
                        && shortExchange.equals(activeShortExchange)
                        && spreadOut.compareTo(activeExitTarget) < 0) {

                    BigDecimal longLimitPrice = getLimitPrice(longExchange, currencyPair, activeLongVolume, Order.OrderType.BID);
                    BigDecimal shortLimitPrice = getLimitPrice(shortExchange, currencyPair, activeShortVolume, Order.OrderType.ASK);

                    BigDecimal spreadVerification = computeSpread(longLimitPrice, shortLimitPrice);

                    if (spreadVerification.compareTo(activeExitTarget) > 0) {
                        LOGGER.debug("Not enough liquidity to execute both trades profitably");
                    } else {
                        LOGGER.info("***** EXIT *****");

                        try {
                            LOGGER.info("Long close: {} {} {} @ {} ({} slip) = {}{}",
                                    longExchange.getExchangeSpecification().getExchangeName(),
                                    currencyPair,
                                    activeLongVolume,
                                    longLimitPrice,
                                    longLimitPrice.subtract(longTicker.getBid()),
                                    Currency.USD.getSymbol(),
                                    activeLongVolume.multiply(longTicker.getBid()));
                            LOGGER.info("Short close: {} {} {} @ {} ({} slip) = {}{}",
                                    shortExchange.getExchangeSpecification().getExchangeName(),
                                    currencyPair,
                                    activeShortVolume,
                                    shortLimitPrice,
                                    shortTicker.getAsk().subtract(shortLimitPrice),
                                    Currency.USD.getSymbol(),
                                    activeShortVolume.multiply(shortTicker.getAsk()));

                            BigDecimal longProfit = activeLongVolume.multiply(longLimitPrice)
                                    .subtract(activeLongVolume.multiply(activeLongEntry))
                                    .setScale(2, RoundingMode.HALF_EVEN);
                            BigDecimal shortProfit = activeShortVolume.multiply(activeShortEntry)
                                    .subtract(activeShortVolume.multiply(shortLimitPrice))
                                    .setScale(2, RoundingMode.HALF_EVEN);

                            LOGGER.info("Estimated profit: (long) {}{} + (short) {}{} = {}{}",
                                    Currency.USD.getSymbol(),
                                    longProfit,
                                    Currency.USD.getSymbol(),
                                    shortProfit,
                                    Currency.USD.getSymbol(),
                                    longProfit.add(shortProfit));

                            executeOrderPair(
                                    longExchange, shortExchange,
                                    currencyPair,
                                    longLimitPrice, shortLimitPrice,
                                    activeLongVolume, activeShortVolume,
                                    false);
                        } catch (IOException e) {
                            LOGGER.error("IOE executing limit orders: ", e);
                        }

                        logCurrentExchangeBalances(longExchange, shortExchange);

                        inMarket = false;
                        activeCurrencyPair = null;
                        activeExitTarget = null;
                        activeLongExchange = null;
                        activeShortExchange = null;
                        activeLongVolume = null;
                        activeShortVolume = null;
                        activeLongEntry = null;
                        activeShortEntry = null;
                    }
                }

                String spreadKey = spreadKey(longExchange, shortExchange, currencyPair);

                minSpread.put(spreadKey, spreadIn.min(minSpread.getOrDefault(spreadKey, BigDecimal.valueOf(1))));
                maxSpread.put(spreadKey, spreadIn.max(maxSpread.getOrDefault(spreadKey, BigDecimal.valueOf(-1))));
                minSpread.put(spreadKey, spreadOut.min(minSpread.getOrDefault(spreadKey, BigDecimal.valueOf(1))));
                maxSpread.put(spreadKey, spreadOut.max(maxSpread.getOrDefault(spreadKey, BigDecimal.valueOf(-1))));
            });
        }));
    }

    private static ExchangeConfiguration getExchangeMetadata(Exchange exchange) {
        return (ExchangeConfiguration) exchange.getExchangeSpecification().getExchangeSpecificParametersItem(METADATA_KEY);
    }

    private static String tickerKey(Exchange exchange, CurrencyPair currencyPair) {
        return String.format("%s:%s",
                exchange.getExchangeSpecification().getExchangeName(),
                convertExchangePair(exchange, currencyPair));
    }

    private static String spreadKey(Exchange longExchange, Exchange shortExchange, CurrencyPair currencyPair) {
        return String.format("%s:%s:%s",
                longExchange.getExchangeSpecification().getExchangeName(),
                shortExchange.getExchangeSpecification().getExchangeName(),
                currencyPair);
    }

    private static BigDecimal getExchangeFee(Exchange exchange, CurrencyPair currencyPair, boolean isQuiet) {
        try {
            Map<CurrencyPair, Fee> fees = exchange.getAccountService().getDynamicTradingFees();

            if (fees.containsKey(currencyPair)) {
                return fees.get(currencyPair).getMakerFee();
            }
        } catch (NotYetImplementedForExchangeException e) {
            LOGGER.trace("Dynamic fees not yet implemented for {}, will try other methods",
                    exchange.getExchangeSpecification().getExchangeName());
        } catch (IOException e) {
            LOGGER.trace("IOE fetching dynamic trading fees for {}",
                    exchange.getExchangeSpecification().getExchangeName());
        }

        CurrencyPairMetaData currencyPairMetaData = exchange.getExchangeMetaData().getCurrencyPairs().get(convertExchangePair(exchange, currencyPair));

        if (currencyPairMetaData == null || currencyPairMetaData.getTradingFee() == null) {
            BigDecimal configuredFee = getExchangeMetadata(exchange).getFee();

            if (configuredFee == null) {
                if (!isQuiet) {
                    LOGGER.error("{} has no fees configured. Setting default of 0.0030. Please configure the correct value!",
                            exchange.getExchangeSpecification().getExchangeName());
                }

                return new BigDecimal(0.0030);
            }

            if (!isQuiet) {
                LOGGER.warn("{} fees unavailable via API. Will use configured value.",
                        exchange.getExchangeSpecification().getExchangeName());
            }

            return configuredFee;
        }

        return currencyPairMetaData.getTradingFee();
    }

    private static Currency getExchangeHomeCurrency(Exchange exchange) {
        return getExchangeMetadata(exchange).getHomeCurrency();
    }

    private static CurrencyPair convertExchangePair(Exchange exchange, CurrencyPair currencyPair) {
        if (Currency.USD == currencyPair.base) {
            return new CurrencyPair(getExchangeHomeCurrency(exchange), currencyPair.counter);
        } else if (Currency.USD == currencyPair.counter) {
            return new CurrencyPair(currencyPair.base, getExchangeHomeCurrency(exchange));
        }

        return currencyPair;
    }

    private static boolean isInvalidExchangePair(Exchange longExchange, Exchange shortExchange, CurrencyPair currencyPair) {
        // both exchanges are the same
        if (longExchange == shortExchange) {
            return true;
        }

        // the "short" exchange doesn't support margin
        if (!getExchangeMetadata(shortExchange).getMargin()) {
            return true;
        }

        // the "short" exchange doesn't support margin on this currency pair
        //noinspection RedundantIfStatement
        if (getExchangeMetadata(shortExchange).getMarginExclude().contains(currencyPair)) {
            return true;
        }

        return false;
    }

    private void executeOrderPair(Exchange longExchange, Exchange shortExchange,
                                  CurrencyPair currencyPair,
                                  BigDecimal longLimitPrice, BigDecimal shortLimitPrice,
                                  BigDecimal longVolume, BigDecimal shortVolume,
                                  boolean isPositionOpen) throws IOException {
        LimitOrder longLimitOrder = new LimitOrder.Builder(isPositionOpen ? Order.OrderType.BID : Order.OrderType.ASK, convertExchangePair(longExchange, currencyPair))
                .limitPrice(longLimitPrice)
                .originalAmount(longVolume)
                .build();
        LimitOrder shortLimitOrder = new LimitOrder.Builder(isPositionOpen ? Order.OrderType.ASK : Order.OrderType.BID, convertExchangePair(shortExchange, currencyPair))
                .limitPrice(shortLimitPrice)
                .originalAmount(shortVolume)
                .build();

        shortLimitOrder.setLeverage("2");

        LOGGER.debug("{}: {}",
                longExchange.getExchangeSpecification().getExchangeName(),
                longLimitOrder);
        LOGGER.debug("{}: {}",
                shortExchange.getExchangeSpecification().getExchangeName(),
                shortLimitOrder);

        String longResult = longExchange.getTradeService().placeLimitOrder(longLimitOrder);
        String shortResult = shortExchange.getTradeService().placeLimitOrder(shortLimitOrder);

        LOGGER.info("{} order ID: {}",
                longExchange.getExchangeSpecification().getExchangeName(),
                longResult);
        LOGGER.info("{} order ID: {}",
                shortExchange.getExchangeSpecification().getExchangeName(),
                shortResult);

        OpenOrders longOpenOrders = longExchange.getTradeService().getOpenOrders();
        OpenOrders shortOpenOrders = shortExchange.getTradeService().getOpenOrders();

        LOGGER.info("Waiting for limit orders to complete...");

        while (!longOpenOrders.getOpenOrders().isEmpty() && !shortOpenOrders.getOpenOrders().isEmpty()) {
            longOpenOrders = longExchange.getTradeService().getOpenOrders();
            shortOpenOrders = shortExchange.getTradeService().getOpenOrders();

            try {
                Thread.sleep(3000);
            } catch (InterruptedException e) {
                LOGGER.trace("Sleep interrupted!", e);
            }
        }

        LOGGER.info("Trades executed successfully!");
    }

    private BigDecimal computeSpread(BigDecimal longPrice, BigDecimal shortPrice) {
        return (shortPrice.subtract(longPrice)).divide(longPrice, RoundingMode.HALF_EVEN);
    }

    private List<Ticker> getTickers(Exchange exchange, List<CurrencyPair> currencyPairs) {
        MarketDataService marketDataService = exchange.getMarketDataService();

        try {
            CurrencyPairsParam param = () -> currencyPairs.stream()
                    .map(currencyPair -> convertExchangePair(exchange, currencyPair))
                    .collect(Collectors.toList());
            List<Ticker> tickers = marketDataService.getTickers(param);

            tickers.forEach(ticker ->
                    LOGGER.debug("{}: {} {}/{}",
                            ticker.getCurrencyPair(),
                            exchange.getExchangeSpecification().getExchangeName(),
                            ticker.getBid(), ticker.getAsk()));

            return tickers;
        } catch (NotYetImplementedForExchangeException e) {
            LOGGER.debug("{} does not implement MarketDataService.getTickers()", exchange.getExchangeSpecification().getExchangeName());

            return currencyPairs.stream()
                    .map(currencyPair -> {
                        try {
                            return marketDataService.getTicker(convertExchangePair(exchange, currencyPair));
                        } catch (IOException | NullPointerException | ExchangeException ex) {
                            LOGGER.debug("Unable to fetch ticker for {} {}",
                                    exchange.getExchangeSpecification().getExchangeName(),
                                    currencyPair);
                        }

                        return null;
                    })
                    .filter(Objects::nonNull)
                    .collect(Collectors.toList());
        } catch (AwareException | ExchangeException | IOException e) {
            LOGGER.debug("Unable to get ticker for {}: {}", exchange.getExchangeSpecification().getExchangeName(), e.getMessage());
        }

        return Collections.emptyList();
    }

    BigDecimal getLimitPrice(Exchange exchange, CurrencyPair rawCurrencyPair, BigDecimal allowedVolume, Order.OrderType orderType) {
        CurrencyPair currencyPair = convertExchangePair(exchange, rawCurrencyPair);

        try {
            OrderBook orderBook = exchange.getMarketDataService().getOrderBook(currencyPair);
            List<LimitOrder> orders = orderType.equals(Order.OrderType.ASK) ? orderBook.getAsks() : orderBook.getBids();
            BigDecimal price;
            BigDecimal volume = BigDecimal.ZERO;

            for (LimitOrder order : orders) {
                price = order.getLimitPrice();
                volume = volume.add(order.getRemainingAmount());

                LOGGER.debug("Order: {} @ {}",
                        order.getRemainingAmount().setScale(6, RoundingMode.HALF_EVEN),
                        order.getLimitPrice());

                if (volume.compareTo(allowedVolume) > 0) {
                    return price;
                }
            }
        } catch (IOException e) {
            LOGGER.error("IOE", e);
        }

        throw new RuntimeException("Not enough liquidity on exchange to fulfill required volume!");
    }

    BigDecimal getMaximumExposure(Exchange ... exchanges) {
        if (tradingConfiguration.getFixedExposure() != null) {
            return tradingConfiguration.getFixedExposure();
        } else {
            BigDecimal smallestBalance = Arrays.stream(exchanges)
                    .map(exchange -> {
                        try {
                            return getAccountBalance(exchange);
                        } catch (IOException e) {
                            LOGGER.trace("IOException fetching {} account balance",
                                    exchange.getExchangeSpecification().getExchangeName());
                        }

                        return BigDecimal.ZERO;
                    })
                    .min(BigDecimal::compareTo)
                    .orElse(BigDecimal.ZERO);

            return smallestBalance
                    .multiply(new BigDecimal(0.9))
                    .setScale(DecimalConstants.USD_SCALE, RoundingMode.HALF_EVEN);
        }
    }

<<<<<<< HEAD
    private void logCurrentExchangeBalances(Exchange longExchange, Exchange shortExchange) {
        try {
            BigDecimal longBalance = getAccountBalance(longExchange);
            BigDecimal shortBalance = getAccountBalance(shortExchange);

            LOGGER.info("Updated account balances: {} ${} / {} ${} = ${}",
                    longExchange.getExchangeSpecification().getExchangeName(),
                    longBalance,
                    shortExchange.getExchangeSpecification().getExchangeName(),
                    shortBalance,
                    longBalance.add(shortBalance));
        } catch (IOException e) {
            LOGGER.error("IOE fetching account balances: ", e);
        }
    }

    private BigDecimal getAccountBalance(Exchange exchange, Currency currency) throws IOException {
=======
    BigDecimal getAccountBalance(Exchange exchange, Currency currency) throws IOException {
>>>>>>> ab57e390
        AccountService accountService = exchange.getAccountService();

        for (Wallet wallet : accountService.getAccountInfo().getWallets().values()) {
            if (wallet.getBalances().containsKey(currency)) {
                return wallet.getBalance(currency).getAvailable()
                        .setScale(DecimalConstants.USD_SCALE, RoundingMode.HALF_EVEN);
            }
        }

        LOGGER.error("Unable to fetch {} balance for {}.",
                currency.getDisplayName(),
                exchange.getExchangeSpecification().getExchangeName());

        return BigDecimal.ZERO;
    }

    private BigDecimal getAccountBalance(Exchange exchange) throws IOException {
        Currency currency = getExchangeHomeCurrency(exchange);

        return getAccountBalance(exchange, currency);
    }
}<|MERGE_RESOLUTION|>--- conflicted
+++ resolved
@@ -615,7 +615,6 @@
         }
     }
 
-<<<<<<< HEAD
     private void logCurrentExchangeBalances(Exchange longExchange, Exchange shortExchange) {
         try {
             BigDecimal longBalance = getAccountBalance(longExchange);
@@ -632,10 +631,7 @@
         }
     }
 
-    private BigDecimal getAccountBalance(Exchange exchange, Currency currency) throws IOException {
-=======
     BigDecimal getAccountBalance(Exchange exchange, Currency currency) throws IOException {
->>>>>>> ab57e390
         AccountService accountService = exchange.getAccountService();
 
         for (Wallet wallet : accountService.getAccountInfo().getWallets().values()) {
